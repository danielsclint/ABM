--- conflicted
+++ resolved
@@ -194,11 +194,7 @@
 
     @_m.logbook_trace("Master run model", save_arguments=True)
     def __call__(self, main_directory, scenario_id, scenario_title, emmebank_title, num_processors, 
-<<<<<<< HEAD
-                 select_link=None, periods=["EA", "AM", "MD", "PM", "EV"]):
-=======
-                 select_link=None, username=None, password=None):
->>>>>>> daa6c098
+                 select_link=None, periods=["EA", "AM", "MD", "PM", "EV"], username=None, password=None):
         attributes = {
             "main_directory": main_directory, 
             "scenario_id": scenario_id, 
@@ -206,11 +202,8 @@
             "emmebank_title": emmebank_title,
             "num_processors": num_processors,
             "select_link": select_link,
-<<<<<<< HEAD
-            "periods": periods
-=======
-            "username": username
->>>>>>> daa6c098
+            "periods": periods,
+            "username": username,
         }
         gen_utils.log_snapshot("Master run model", str(self), attributes)
 
@@ -378,27 +371,20 @@
                             src_period_scenario = main_emmebank.scenario(number)
                             timed_xfers = "%s_timed_xfer" % scenarioYear if period == "AM" else None
                             transit_assign_scen = build_transit_scen(
-<<<<<<< HEAD
-                                period, src_period_scenario, transit_emmebank, src_period_scenario.id, 
-                                scenario_title="%s %s transit assign" % (base_scenario.title, period), 
-=======
                                 period=period, base_scenario=src_period_scenario, 
                                 transit_emmebank=transit_emmebank, 
                                 scenario_id=src_period_scenario.id, 
                                 scenario_title="%s %s transit assign" % (base_scenario.title, period),
->>>>>>> daa6c098
                                 timed_xfers_table=timed_xfers, overwrite=True)
-                            transit_assign(period, transit_assign_scen, num_processors)
+                            transit_assign(period, transit_assign_scen, skims_only=True, 
+                                           num_processors=num_processors)
 
                         omx_file = _join(output_dir, "transit_skims.omx")   
                         export_transit_skims(omx_file, periods, transit_scenario)
 
                 # move some trip matrices so run will stop if ctramp model
-<<<<<<< HEAD
                 # doesn't produced csv/omx files for assignment
-=======
-                # doesn't produced csv/omx (mtx) files for assignment
->>>>>>> daa6c098
+                # also needed as CT-RAMP does not overwrite existing files
                 if (msa_iteration > startFromIteration):
                     self.move_files(
                         ["auto*Trips*.omx", "tran*Trips*.omx", "nmot*.omx", "othr*.omx", 
@@ -458,17 +444,9 @@
                         transit_emmebank=transit_emmebank, scenario_id=src_period_scenario.id, 
                         scenario_title="%s - %s transit assign" % (base_scenario.title, period), 
                         timed_xfers_table=timed_xfers, overwrite=True)
-<<<<<<< HEAD
-                    transit_assign(period, transit_assign_scen, num_processors)
+                    transit_assign(period, transit_assign_scen, num_processors=num_processors)
                 omx_file = _join(output_dir, "transit_skims.omx")
-                export_transit_skims(omx_file, periods, transit_scenario)
-=======
-                    transit_assign(
-                        period=period, scenario=transit_assign_scen,
-                        skims_only=False, num_processors=num_processors)
-                omx_file = _join(output_dir, "transit_skims.omx")   
-                export_transit_skims(omx_file, transit_scenario, big_to_zero=True)
->>>>>>> daa6c098
+                export_transit_skims(omx_file, periods, transit_scenario, big_to_zero=True)
 
         if not skipDataExport:
             export_network_data(main_directory, scenario_id, main_emmebank, transit_emmebank, num_processors)
