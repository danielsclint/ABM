--- conflicted
+++ resolved
@@ -322,15 +322,12 @@
         methodIndexMap.put("getMaleBikeLogsum", 53);
         
         methodIndexMap.put("getTransponderOwnership", 54);
-<<<<<<< HEAD
-=======
         methodIndexMap.put("getWorkTimeFactor", 55);
         methodIndexMap.put("getNonWorkTimeFactor", 56);
         methodIndexMap.put("getJointTourTimeFactor", 57);
         
         methodIndexMap.put("getInbound",58);
 
->>>>>>> df657456
         
         methodIndexMap.put("getNm_walkTime", 90);
         methodIndexMap.put("getNm_bikeTime", 91);
