package org.sandag.abm.ctramp;

import java.util.ArrayList;
import java.util.HashMap;
import java.util.List;
import java.util.Random;

import org.apache.log4j.Logger;

public class Household
        implements java.io.Serializable
{

    private boolean                   debugChoiceModels;

    private int                       hhId;
    private int                       hhIncome;
    private int                       hhIncomeInDollars;
    private int                       hhSize;
    private int                       hhType;
    private int                       unitType;
    private int                       hhBldgsz;
    private int                       hhWorkers;

    private int                       homeTaz;
    private int                       homeMgra;
    private int                       homeWalkSubzone;
    
    //added for BCA tool
    private float                     autoOwnershipLogsum;
    private float                     transponderLogsum;
    private float                     cdapLogsum;
    private float                     jtfLogsum;
    
    private Person[]                  persons;

    private Tour[]                    jointTours;

    private int                       aoModelAutos;
    private String                    cdapModelPattern;
    private int                       imtfModelPattern;
    private String                    jtfModelPattern;
    private int                       tpChoice;
    private int                       outboundEscortChoice;
    private int                       inboundEscortChoice;


    private Random                    hhRandom;
    private int                       randomCount = 0;
    private HashMap<Integer, Integer> uwslRandomCountList;
    private int                       preAoRandomCount;
    private int                       aoRandomCount;
    private int                       tpRandomCount;
    private int                       fpRandomCount;
    private int                       ieRandomCount;
    private int                       cdapRandomCount;
    private int                       imtfRandomCount;
    private int                       imtodRandomCount;
    private int                       awfRandomCount;
    private int                       awlRandomCount;
    private int                       awtodRandomCount;
    private int                       jtfRandomCount;
    private int                       jtlRandomCount;
    private int                       jtodRandomCount;
    private int                       inmtfRandomCount;
    private int                       inmtlRandomCount;
    private int                       inmtodRandomCount;
    private int                       stfRandomCount;
    private int                       stlRandomCount;

    private int                       maxAdultOverlaps;
    private int                       maxChildOverlaps;
    private int                       maxMixedOverlaps;

    private ModelStructure            modelStructure;

    private long seed;
    public Household(ModelStructure modelStructure)
    {
        this.modelStructure = modelStructure;
        hhRandom = new Random();
        uwslRandomCountList = new HashMap<Integer, Integer>();
    }

    public Person[] getPersons()
    {
        return persons;
    }

    public void initializeWindows()
    {

        // loop through the person array (1-based)
        for (int i = 1; i < persons.length; ++i)
        {
            persons[i].initializeWindows();
        }

    }

    public void setDebugChoiceModels(boolean value)
    {
        debugChoiceModels = value;
    }

    public void setHhId(int id, int baseSeed)
    {
        hhId = id;
        randomCount = 0;
        hhRandom.setSeed(baseSeed + hhId);
    }

    public void setRandomObject(Random r)
    {
        hhRandom = r;
    }

    public void setHhRandomCount(int count)
    {
        randomCount = count;
    }

    // work/school location choice uses shadow pricing, so save randomCount per
    // iteration
    public void setUwslRandomCount(int iter, int count)
    {
        uwslRandomCountList.put(iter, count);
    }

    public void setPreAoRandomCount(int count)
    {
        preAoRandomCount = count;
    }

    public void setAoRandomCount(int count)
    {
        aoRandomCount = count;
    }

    public void setTpRandomCount(int count)
    {
        tpRandomCount = count;
    }

    public void setFpRandomCount(int count)
    {
        fpRandomCount = count;
    }

    public void setIeRandomCount(int count)
    {
        ieRandomCount = count;
    }

    public void setCdapRandomCount(int count)
    {
        cdapRandomCount = count;
    }

    public void setImtfRandomCount(int count)
    {
        imtfRandomCount = count;
    }

    public void setImtodRandomCount(int count)
    {
        imtodRandomCount = count;
    }

    public void setAwfRandomCount(int count)
    {
        awfRandomCount = count;
    }

    public void setAwlRandomCount(int count)
    {
        awlRandomCount = count;
    }

    public void setAwtodRandomCount(int count)
    {
        awtodRandomCount = count;
    }

    public void setJtfRandomCount(int count)
    {
        jtfRandomCount = count;
    }

    public void setJtlRandomCount(int count)
    {
        jtlRandomCount = count;
    }

    public void setJtodRandomCount(int count)
    {
        jtodRandomCount = count;
    }

    public void setInmtfRandomCount(int count)
    {
        inmtfRandomCount = count;
    }

    public void setInmtlRandomCount(int count)
    {
        inmtlRandomCount = count;
    }

    public void setInmtodRandomCount(int count)
    {
        inmtodRandomCount = count;
    }

    public void setStfRandomCount(int count)
    {
        stfRandomCount = count;
    }

    public void setStlRandomCount(int count)
    {
        stlRandomCount = count;
    }

    public void setHhTaz(int taz)
    {
        homeTaz = taz;
    }

    public void setHhMgra(int mgra)
    {
        homeMgra = mgra;
    }

    public void setHhWalkSubzone(int subzone)
    {
        homeWalkSubzone = subzone;
    }

    public void setHhAutos(int autos)
    {
        // this sets the variable that will be used in work/school location
        // choice.
        // after auto ownership runs, this variable gets updated with number of
        // autos
        // for result.
        aoModelAutos = autos;
    }

    public void setTpChoice(int value)
    {
        tpChoice = value;
    }

    public void setAutoOwnershipModelResult(int aoModelAlternativeChosen)
    {
        // store the number of autos owned by the household (AO model
        // alternative -
        // 1).
        aoModelAutos = aoModelAlternativeChosen - 1;
    }

    /**
     * auto sufficiency: 1 if cars < workers, 2 if cars equal workers, 3 if cars
     * > workers
     * 
     * @return auto sufficiency value
     */
    public int getAutoSufficiency()
    {
        if (aoModelAutos < hhWorkers) return 1;
        else if (aoModelAutos == hhWorkers) return 2;
        else return 3;
    }

    public int getAutoOwnershipModelResult()
    {
        return aoModelAutos;
    }

    public int getTpChoice()
    {
        return tpChoice;
    }

    public void setCoordinatedDailyActivityPatternResult(String pattern)
    {
        cdapModelPattern = pattern;
    }

    public String getCoordinatedDailyActivityPattern()
    {
        return cdapModelPattern;
    }

    public void setJointTourFreqResult(int altIndex, String altName)
    {
        jtfModelPattern = String.format("%d_%s", altIndex, altName);
    }

    public int getJointTourFreqChosenAlt()
    {
        int returnValue = 0;
        if (jtfModelPattern == null)
        {
            returnValue = 0;
        } else
        {
            int endIndex = jtfModelPattern.indexOf('_');
            returnValue = Integer.parseInt(jtfModelPattern.substring(0, endIndex));
        }
        return returnValue;
    }

    public String getJointTourFreqChosenAltName()
    {
        String returnValue = "none";
        if (jtfModelPattern != null)
        {
            int startIndex = jtfModelPattern.indexOf('_') + 1;
            returnValue = jtfModelPattern.substring(startIndex);
        }
        return returnValue;
    }

    public void setHhBldgsz(int code)
    {
        hhBldgsz = code;
    }

    public int getHhBldgsz()
    {
        return hhBldgsz;
    }

    public void setHhSize(int numPersons)
    {
        hhSize = numPersons;
        persons = new Person[numPersons + 1];
        for (int i = 1; i <= numPersons; i++)
            persons[i] = new Person(this, i, modelStructure);

    }

    public void setHhIncome(int category)
    {
        hhIncome = category;
    }

    public void setHhIncomeInDollars(int dollars)
    {
        hhIncomeInDollars = dollars;
    }

    public void setHhWorkers(int numWorkers)
    {
        hhWorkers = numWorkers;
    }

    public void setHhType(int type)
    {
        hhType = type;
    }

    // 0=Housing unit, 1=Institutional group quarters, 2=Noninstitutional group
    // quarters
    public void setUnitType(int type)
    {
        unitType = type;
    }

    public boolean getDebugChoiceModels()
    {
        return debugChoiceModels;
    }

    public int getHhSize()
    {
        return hhSize;
    }

    public int getNumTotalIndivTours()
    {
        int count = 0;
        for (int i = 1; i < persons.length; i++)
            count += persons[i].getNumTotalIndivTours();
        return count;
    }

    public int getNumberOfNonWorkingAdults()
    {
        int count = 0;
        for (int i = 1; i < persons.length; i++)
            count += persons[i].getPersonIsNonWorkingAdultUnder65()
                    + persons[i].getPersonIsNonWorkingAdultOver65();
        return count;
    }

    public int getIsNonFamilyHousehold()
    {

        if (hhType == HouseholdType.NON_FAMILY_MALE_ALONE.ordinal()) return (1);
        if (hhType == HouseholdType.NON_FAMILY_MALE_NOT_ALONE.ordinal()) return (1);
        if (hhType == HouseholdType.NON_FAMILY_FEMALE_ALONE.ordinal()) return (1);
        if (hhType == HouseholdType.NON_FAMILY_FEMALE_NOT_ALONE.ordinal()) return (1);

        return (0);
    }

    /**
     * unitType: 0=Housing unit, 1=Institutional group quarters,
     * 2=Noninstitutional group quarters
     * 
     * @return 1 if household is group quarters, 0 for non-group quarters
     */
    public int getIsGroupQuarters()
    {
        if (unitType == 0) return 0;
        else return 1;
    }

    public int getNumStudents()
    {
        int count = 0;
        for (int i = 1; i < persons.length; ++i)
        {
            count += persons[i].getPersonIsStudent();
        }
        return (count);
    }

    public int getNumGradeSchoolStudents()
    {
        int count = 0;
        for (int i = 1; i < persons.length; ++i)
        {
            count += persons[i].getPersonIsGradeSchool();
        }
        return (count);
    }

    public int getNumHighSchoolStudents()
    {
        int count = 0;
        for (int i = 1; i < persons.length; ++i)
        {
            count += persons[i].getPersonIsHighSchool();
        }
        return (count);
    }

    public int getNumberOfChildren6To18WithoutMandatoryActivity()
    {

        int count = 0;

        for (int i = 1; i < persons.length; ++i)
        {
            count += persons[i].getPersonIsChild6To18WithoutMandatoryActivity();
        }

        return (count);
    }

    public int getNumberOfPreDrivingWithNonHomeActivity()
    {

        int count = 0;
        for (int i = 1; i < persons.length; ++i)
        {
            // count only predrving kids
            if (persons[i].getPersonIsStudentDriving() == 1)
            {
                // count only if CDAP is M or N (i.e. not H)
                if (!persons[i].getCdapActivity().equalsIgnoreCase(ModelStructure.HOME_PATTERN))
                    count++;
            }
        }

        return count;
    }

    public int getNumberOfPreschoolWithNonHomeActivity()
    {

        int count = 0;
        for (int i = 1; i < persons.length; ++i)
        {
            // count only predrving kids
            if (persons[i].getPersonIsPreschoolChild() == 1)
            {
                // count only if CDAP is M or N (i.e. not H)
                if (!persons[i].getCdapActivity().equalsIgnoreCase(ModelStructure.HOME_PATTERN))
                    count++;
            }
        }

        return count;
    }

    /**
     * return the number of school age students this household has for the
     * purpose index.
     * 
     * @param purposeIndex
     *            is the DC purpose index to be compared to the usual school
     *            location index saved for this person upon reading synthetic
     *            population file.
     * @return num, a value of the number of school age students in the
     *         household for this purpose index.
     */
    public int getNumberOfDrivingAgedStudentsWithDcPurposeIndex(int segmentIndex)
    {
        int num = 0;
        for (int j = 1; j < persons.length; j++)
        {
            if (persons[j].getPersonIsStudentDriving() == 1
                    && persons[j].getSchoolLocationSegmentIndex() == segmentIndex) num++;
        }
        return num;
    }

    public int getNumberOfNonDrivingAgedStudentsWithDcPurposeIndex(int segmentIndex)
    {
        int num = 0;
        for (int j = 1; j < persons.length; j++)
        {
            if (persons[j].getPersonIsStudentNonDriving() == 1
                    || persons[j].getPersonIsPreschoolChild() == 1
                    && persons[j].getSchoolLocationSegmentIndex() == segmentIndex) num++;
        }
        return num;
    }

    public Person getPerson(int persNum)
    {
        if (persNum < 1 || persNum > hhSize)
        {
            throw new RuntimeException(String.format(
                    "persNum value = %d is out of range for hhSize = %d", persNum, hhSize));
        }

        return persons[persNum];
    }

    // methods DMU will use to get info from household object

    public int getHhId()
    {
        return hhId;
    }

    public Random getHhRandom()
    {
        randomCount++;
        return hhRandom;
    }

    public int getHhRandomCount()
    {
        return randomCount;
    }

    public int getUwslRandomCount(int iter)
    {
        return uwslRandomCountList.get(iter);
    }

    public int getPreAoRandomCount()
    {
        return preAoRandomCount;
    }

    public int getAoRandomCount()
    {
        return aoRandomCount;
    }

    public int getTpRandomCount()
    {
        return tpRandomCount;
    }

    public int getFpRandomCount()
    {
        return fpRandomCount;
    }

    public int getIeRandomCount()
    {
        return ieRandomCount;
    }

    public int getCdapRandomCount()
    {
        return cdapRandomCount;
    }

    public int getImtfRandomCount()
    {
        return imtfRandomCount;
    }

    public int getImtodRandomCount()
    {
        return imtodRandomCount;
    }

    public int getJtfRandomCount()
    {
        return jtfRandomCount;
    }

    public int getAwfRandomCount()
    {
        return awfRandomCount;
    }

    public int getAwlRandomCount()
    {
        return awlRandomCount;
    }

    public int getAwtodRandomCount()
    {
        return awtodRandomCount;
    }

    public int getJtlRandomCount()
    {
        return jtlRandomCount;
    }

    public int getJtodRandomCount()
    {
        return jtodRandomCount;
    }

    public int getInmtfRandomCount()
    {
        return inmtfRandomCount;
    }

    public int getInmtlRandomCount()
    {
        return inmtlRandomCount;
    }

    public int getInmtodRandomCount()
    {
        return inmtodRandomCount;
    }

    public int getStfRandomCount()
    {
        return stfRandomCount;
    }

    public int getStlRandomCount()
    {
        return stlRandomCount;
    }

    public int getHhTaz()
    {
        return homeTaz;
    }

    public int getHhMgra()
    {
        return homeMgra;
    }

    public int getHhWalkSubzone()
    {
        return homeWalkSubzone;
    }

    public int getIncome()
    {
        return hhIncome;
    }

    public int getIncomeInDollars()
    {
        return hhIncomeInDollars;
    }

    public int getWorkers()
    {
        return hhWorkers;
    }

    public int getDrivers()
    {
        return getNumPersons16plus();
    }

    public int getSize()
    {
        return hhSize;
    }

    public int getChildunder16()
    {
        if (getNumChildrenUnder16() > 0) return 1;
        else return 0;
    }

    public int getChild16plus()
    {
        if (getNumPersons16plus() > 0) return 1;
        else return 0;
    }

    public int getNumChildrenUnder16()
    {
        int numChildrenUnder16 = 0;
        for (int i = 1; i < persons.length; i++)
        {
            if (persons[i].getAge() < 16) numChildrenUnder16++;
        }
        return numChildrenUnder16;
    }

    public int getNumChildrenUnder19()
    {
        int numChildrenUnder19 = 0;
        for (int i = 1; i < persons.length; i++)
        {
            if (persons[i].getAge() < 19) numChildrenUnder19++;
        }
        return numChildrenUnder19;
    }

    public int getNumPersons0to4()
    {
        int numPersons0to4 = 0;
        for (int i = 1; i < persons.length; i++)
        {
            if (persons[i].getAge() < 5) numPersons0to4++;
        }
        return numPersons0to4;
    }

    /**
     * used in AO choice utility
     * 
     * @return number of persons age 6 to 15, inclusive
     */
    public int getNumPersons6to15()
    {
        int numPersons6to15 = 0;
        for (int i = 1; i < persons.length; i++)
        {
            if (persons[i].getAge() >= 6 && persons[i].getAge() <= 15) numPersons6to15++;
        }
        return numPersons6to15;
    }

    /**
     * used in Stop Frequency choice utility
     * 
     * @return number of persons age 5 to 15, inclusive
     */
    public int getNumPersons5to15()
    {
        int numPersons5to15 = 0;
        for (int i = 1; i < persons.length; i++)
        {
            if (persons[i].getAge() >= 5 && persons[i].getAge() <= 15) numPersons5to15++;
        }
        return numPersons5to15;
    }

    public int getNumPersons16to17()
    {
        int numPersons16to17 = 0;
        for (int i = 1; i < persons.length; i++)
        {
            if (persons[i].getAge() >= 16 && persons[i].getAge() <= 17) numPersons16to17++;
        }
        return numPersons16to17;
    }

    public int getNumPersons16plus()
    {
        int numPersons16plus = 0;
        for (int i = 1; i < persons.length; i++)
        {
            if (persons[i].getAge() >= 16) numPersons16plus++;
        }
        return numPersons16plus;
    }

    public int getNumPersons18plus()
    {
        int numPersons18plus = 0;
        for (int i = 1; i < persons.length; i++)
        {
            if (persons[i].getAge() >= 18) numPersons18plus++;
        }
        return numPersons18plus;
    }

    public int getNumPersons80plus()
    {
        int numPersons80plus = 0;
        for (int i = 1; i < persons.length; i++)
        {
            if (persons[i].getAge() >= 80) numPersons80plus++;
        }
        return numPersons80plus;
    }

    public int getNumPersons18to24()
    {
        int numPersons18to24 = 0;
        for (int i = 1; i < persons.length; i++)
        {
            if (persons[i].getAge() >= 18 && persons[i].getAge() <= 24) numPersons18to24++;
        }
        return numPersons18to24;
    }

    public int getNumPersons65to79()
    {
        int numPersons65to79 = 0;
        for (int i = 1; i < persons.length; i++)
        {
            if (persons[i].getAge() >= 65 && persons[i].getAge() <= 79) numPersons65to79++;
        }
        return numPersons65to79;
    }

    public int getNumFtWorkers()
    {
        int numFtWorkers = 0;
        for (int i = 1; i < persons.length; i++)
            numFtWorkers += persons[i].getPersonIsFullTimeWorker();
        return numFtWorkers;
    }

    public int getNumPtWorkers()
    {
        int numPtWorkers = 0;
        for (int i = 1; i < persons.length; i++)
            numPtWorkers += persons[i].getPersonIsPartTimeWorker();
        return numPtWorkers;
    }

    public int getNumUnivStudents()
    {
        int numUnivStudents = 0;
        for (int i = 1; i < persons.length; i++)
            numUnivStudents += persons[i].getPersonIsUniversityStudent();
        return numUnivStudents;
    }

    public int getNumNonWorkAdults()
    {
        int numNonWorkAdults = 0;
        for (int i = 1; i < persons.length; i++)
            numNonWorkAdults += persons[i].getPersonIsNonWorkingAdultUnder65();
        return numNonWorkAdults;
    }

    public int getNumAdults()
    {
        int numAdults = 0;
        for (int i = 1; i < persons.length; i++)
            numAdults += (persons[i].getPersonIsFullTimeWorker()
                    + persons[i].getPersonIsPartTimeWorker()
                    + persons[i].getPersonIsUniversityStudent()
                    + persons[i].getPersonIsNonWorkingAdultUnder65() + persons[i]
                    .getPersonIsNonWorkingAdultOver65());
        return numAdults;
    }

    public int getNumRetired()
    {
        int numRetired = 0;
        for (int i = 1; i < persons.length; i++)
            numRetired += persons[i].getPersonIsNonWorkingAdultOver65();
        return numRetired;
    }

    public int getNumDrivingStudents()
    {
        int numDrivingStudents = 0;
        for (int i = 1; i < persons.length; i++)
            numDrivingStudents += persons[i].getPersonIsStudentDriving();
        return numDrivingStudents;
    }

    public int getNumNonDrivingStudents()
    {
        int numNonDrivingStudents = 0;
        for (int i = 1; i < persons.length; i++)
            numNonDrivingStudents += persons[i].getPersonIsStudentNonDriving();
        return numNonDrivingStudents;
    }

    public int getNumPreschool()
    {
        int numPreschool = 0;
        for (int i = 1; i < persons.length; i++)
            numPreschool += persons[i].getPersonIsPreschoolChild();
        return numPreschool;
    }

    public int getNumHighSchoolGraduates()
    {
        int numGrads = 0;
        for (int i = 1; i < persons.length; i++)
            numGrads += persons[i].getPersonIsHighSchoolGraduate();
        return numGrads;
    }

    /**
     * Iterates through person array, adds up and returns number of children with school tours for preschool children, non-driving age students, and driving age students
     * @return Number of children with school tours.
     */
    public int getNumChildrenWithSchoolTours(){
    	
    	int numChildrenWithSchoolTours = 0;
    	
    	for(int i=1; i < persons.length;++i){
    		Person p = persons[i];
    		if((p.getPersonIsPreschoolChild() == 1) || (p.getPersonIsStudentNonDriving() == 1)|| (p.getPersonIsStudentDriving() == 1)){
    			if(p.getNumSchoolTours()>0)
    				++numChildrenWithSchoolTours;
    		}
    	}
    	
    	return numChildrenWithSchoolTours;
    }
   /**
     * joint tour frequency choice is not applied to a household unless it has:
     * 2 or more persons, each with at least one out-of home activity, and at
     * least 1 of the persons not a pre-schooler.
     * */
    public int getValidHouseholdForJointTourFrequencyModel()
    {

        // return one of the following condition codes for this household
        // producing
        // joint tours:
        // 1: household eligible for joint tour production
        // 2: household ineligible due to 1 person hh.
        // 3: household ineligible due to fewer than 2 persons traveling out of
        // home
        // 4: household ineligible due to fewer than 1 non-preschool person
        // traveling
        // out of home

        // no joint tours for single person household
        if (hhSize == 1) return 2;

        int leavesHome = 0;
        int nonPreSchoolerLeavesHome = 0;
        for (int i = 1; i < persons.length; i++)
        {
            if (!persons[i].getCdapActivity().equalsIgnoreCase("H"))
            {
                leavesHome++;
                if (persons[i].getPersonIsPreschoolChild() == 0) nonPreSchoolerLeavesHome++;
            }
        }

        // if the number of persons leaving home during the day is not at least
        // 2, no
        // joint tours
        if (leavesHome < 2) return 3;

        // if the number of non-preschool persons leaving home during the day is
        // not
        // at least 1, no joint tours
        if (nonPreSchoolerLeavesHome < 1) return 4;

        // if all conditions are met, we can apply joint tour frequency model to
        // this
        // household
        return 1;

    }

    /**
     * return maximum periods of overlap between this person and other adult
     * persons in the household.
     * 
     * @return the most number of periods mutually available between this person
     *         and other adult household members
     */
    public int getMaxAdultOverlaps()
    {
        return maxAdultOverlaps;
    }

    /**
     * return maximum periods of overlap between this person and other children
     * in the household.
     * 
     * @return the most number of periods mutually available between this person
     *         and other child household members
     */
    public int getMaxChildOverlaps()
    {
        return maxChildOverlaps;
    }

    /**
     * return maximum periods of overlap between this person(adult/child) and
     * other persons(child/adult) in the household.
     * 
     * @return the most number of periods mutually available between this person
     *         and other type household members
     */
    public int getMaxMixedOverlaps()
    {
        return maxMixedOverlaps;
    }

    public int getMaxJointTimeWindow(Tour t)
    {
        // get array of person array indices participating in joint tour
        int[] participatingPersonIndices = t.getPersonNumArray();

        // create an array to hold time window arrays for each participant
        int[][] personWindows = new int[participatingPersonIndices.length][];

        // get time window arrays for each participant
        int k = 0;
        for (int i : participatingPersonIndices)
            personWindows[k++] = persons[i].getTimeWindows();

        int count = 0;

        int maxCount = 0;
        // loop over time window intervals
        for (int w = 1; w < personWindows[0].length; w++)
        {

            // loop over party; determine if interval is available for everyone
            // in party;
            boolean available = true;
            for (k = 0; k < personWindows.length; k++)
            {
                if (personWindows[k][w] > 0)
                {
                    available = false;
                    break;
                }
            }

            // if available for whole party, increment count; determine maximum
            // continous time window available to whole party.
            if (available)
            {
                count++;
                if (count > maxCount) maxCount = count;
            } else
            {
                count = 0;
            }

        }

        return maxCount;
    }

    /**
     * @return number of adults in household with "M" or "N" activity pattern -
     *         that is, traveling adults.
     */
    public int getTravelActiveAdults()
    {

        int adultsStayingHome = 0;
        int adults = 0;
        for (int p = 1; p < persons.length; p++)
        {
            // person is an adult
            if (persons[p].getPersonIsAdult() == 1)
            {
                adults++;
                if (persons[p].getCdapActivity().equalsIgnoreCase("H")) adultsStayingHome++;
            }
        }

        // return the number of adults traveling = number of adults minus the
        // number
        // of adults staying home.
        return adults - adultsStayingHome;

    }

    /**
     * @return number of children in household with "M" or "N" activity pattern
     *         - that is, traveling children.
     */
    public int getTravelActiveChildren()
    {

        int childrenStayingHome = 0;
        int children = 0;
        for (int p = 1; p < persons.length; p++)
        {
            // person is not an adult
            if (persons[p].getPersonIsAdult() == 0)
            {
                children++;
                if (persons[p].getCdapActivity().equalsIgnoreCase("H")) childrenStayingHome++;
            }
        }

        // return the number of adults traveling = number of adults minus the
        // number
        // of adults staying home.
        return children - childrenStayingHome;

    }

    public int getOutboundEscortChoice() {
		return outboundEscortChoice;
	}
	public void setOutboundEscortChoice(int outboundEscortChoice) {
		this.outboundEscortChoice = outboundEscortChoice;
	}
	public int getInboundEscortChoice() {
		return inboundEscortChoice;
	}
	public void setInboundEscortChoice(int inboundEscortChoice) {
		this.inboundEscortChoice = inboundEscortChoice;
	}
    public void calculateTimeWindowOverlaps()
    {

        boolean pAdult;
        boolean qAdult;

        maxAdultOverlaps = 0;
        maxChildOverlaps = 0;
        maxMixedOverlaps = 0;

        int[] maxAdultOverlapsP = new int[persons.length];
        int[] maxChildOverlapsP = new int[persons.length];

        // loop over persons in the household and count available time windows
        for (int p = 1; p < persons.length; p++)
        {

            // determine if person p is an adult -- that is, person is not any
            // of the
            // three child types
            pAdult = persons[p].getPersonIsPreschoolChild() == 0
                    && persons[p].getPersonIsStudentNonDriving() == 0
                    && persons[p].getPersonIsStudentDriving() == 0;

            // loop over person indices to compute length of pairwise available
            // time windows.
            for (int q = 1; q < persons.length; q++)
            {

                if (p == q) continue;

                // determine if person q is an adult -- that is, person is not
                // any of the three child types
                qAdult = persons[q].getPersonIsPreschoolChild() == 0
                        && persons[q].getPersonIsStudentNonDriving() == 0
                        && persons[q].getPersonIsStudentDriving() == 0;

                // get the length of the maximum pairwise available time window
                // between persons p and q.
                int maxWindow = persons[p].getMaximumContinuousPairwiseAvailableWindow(persons[q]
                        .getTimeWindows());

                // determine max time window overlap between adult pairs,
                // children pairs, and mixed pairs in the household
                // for max windows in all pairs in hh, don't need to check q,p
                // once we'alread done p,q, so skip q <= p.
                if (q > p)
                {
                    if (pAdult && qAdult)
                    {
                        if (maxWindow > maxAdultOverlaps) maxAdultOverlaps = maxWindow;
                    } else if (!pAdult && !qAdult)
                    {
                        if (maxWindow > maxChildOverlaps) maxChildOverlaps = maxWindow;
                    } else
                    {
                        if (maxWindow > maxMixedOverlaps) maxMixedOverlaps = maxWindow;
                    }
                }

                // determine the max time window overlap between this person and
                // other household adults and children.
                if (qAdult)
                {
                    if (maxWindow > maxAdultOverlapsP[p]) maxAdultOverlapsP[p] = maxWindow;
                } else
                {
                    if (maxWindow > maxChildOverlapsP[p]) maxChildOverlapsP[p] = maxWindow;
                }

            } // end of person q

            // set person attributes
            persons[p].setMaxAdultOverlaps(maxAdultOverlapsP[p]);
            persons[p].setMaxChildOverlaps(maxChildOverlapsP[p]);

        } // end of person p

    }

    public boolean[] getAvailableJointTourTimeWindows(Tour t, int[] altStarts, int[] altEnds)
    {
        int[] participatingPersonIndices = t.getPersonNumArray();

        // availability array for each person
        boolean[][] availability = new boolean[participatingPersonIndices.length][];

        for (int i = 0; i < participatingPersonIndices.length; i++)
        {

            int personNum = participatingPersonIndices[i];
            Person person = persons[personNum];

            // availability array is 1-based indexing
            availability[i] = new boolean[altStarts.length + 1];

            for (int k = 1; k <= altStarts.length; k++)
            {
                int start = altStarts[k - 1];
                int end = altEnds[k - 1];
                availability[i][k] = person.isWindowAvailable(start, end);
            }

        }

        boolean[] jointAvailability = new boolean[availability[0].length];

        for (int k = 0; k < jointAvailability.length; k++)
        {
            jointAvailability[k] = true;
            for (int i = 0; i < participatingPersonIndices.length; i++)
            {
                if (!availability[i][k])
                {
                    jointAvailability[k] = false;
                    break;
                }
            }
        }

        return jointAvailability;

    }

    public void scheduleJointTourTimeWindows(Tour t, int start, int end)
    {
        int[] participatingPersonIndices = t.getPersonNumArray();
        for (int i : participatingPersonIndices)
        {
            Person person = persons[i];
            person.scheduleWindow(start, end);
        }
    }

    public void createJointTourArray()
    {
        jointTours = new Tour[0];
    }

    public void createJointTourArray(Tour tour1)
    {
        jointTours = new Tour[1];
        tour1.setTourOrigMgra(homeMgra);
        tour1.setTourDestMgra(0);
        jointTours[0] = tour1;
    }

    public void createJointTourArray(Tour tour1, Tour tour2)
    {
        jointTours = new Tour[2];
        tour1.setTourOrigMgra(homeMgra);
        tour1.setTourDestMgra(0);
        tour1.setTourId(0);
        tour2.setTourOrigMgra(homeMgra);
        tour2.setTourDestMgra(0);
        tour2.setTourId(1);
        jointTours[0] = tour1;
        jointTours[1] = tour2;
    }

    public Tour[] getJointTourArray()
    {
        return jointTours;
    }

    public void initializeForAoRestart()
    {
        jointTours = null;

        aoModelAutos = 0;
        cdapModelPattern = null;
        imtfModelPattern = 0;
        jtfModelPattern = null;

        tpRandomCount = 0;
        fpRandomCount = 0;
        ieRandomCount = 0;
        cdapRandomCount = 0;
        imtfRandomCount = 0;
        imtodRandomCount = 0;
        awfRandomCount = 0;
        awlRandomCount = 0;
        awtodRandomCount = 0;
        jtfRandomCount = 0;
        jtlRandomCount = 0;
        jtodRandomCount = 0;
        inmtfRandomCount = 0;
        inmtlRandomCount = 0;
        inmtodRandomCount = 0;
        stfRandomCount = 0;
        stlRandomCount = 0;

        maxAdultOverlaps = 0;
        maxChildOverlaps = 0;
        maxMixedOverlaps = 0;

        for (int i = 1; i < persons.length; i++)
            persons[i].initializeForAoRestart();

    }

    public void initializeForImtfRestart()
    {
        jointTours = null;

        imtfModelPattern = 0;
        jtfModelPattern = null;

        imtodRandomCount = 0;
        jtfRandomCount = 0;
        jtlRandomCount = 0;
        jtodRandomCount = 0;
        inmtfRandomCount = 0;
        inmtlRandomCount = 0;
        inmtodRandomCount = 0;
        awfRandomCount = 0;
        awlRandomCount = 0;
        awtodRandomCount = 0;
        stfRandomCount = 0;
        stlRandomCount = 0;

        maxAdultOverlaps = 0;
        maxChildOverlaps = 0;
        maxMixedOverlaps = 0;

        for (int i = 1; i < persons.length; i++)
            persons[i].initializeForImtfRestart();

    }

    public void initializeForJtfRestart()
    {

        jtfModelPattern = null;

        jtfRandomCount = 0;
        jtlRandomCount = 0;
        jtodRandomCount = 0;
        inmtfRandomCount = 0;
        inmtlRandomCount = 0;
        inmtodRandomCount = 0;
        awfRandomCount = 0;
        awlRandomCount = 0;
        awtodRandomCount = 0;
        stfRandomCount = 0;
        stlRandomCount = 0;

        initializeWindows();

        if (jointTours != null)
        {
            for (Tour t : jointTours)
            {
                t.clearStopModelResults();
            }
        }

        for (int i = 1; i < persons.length; i++)
            persons[i].initializeForJtfRestart();

        jointTours = null;

    }

    public void initializeForInmtfRestart()
    {

        inmtfRandomCount = 0;
        inmtlRandomCount = 0;
        inmtodRandomCount = 0;
        awfRandomCount = 0;
        awlRandomCount = 0;
        awtodRandomCount = 0;
        stfRandomCount = 0;
        stlRandomCount = 0;

        initializeWindows();

        if (jointTours != null)
        {
            for (Tour t : jointTours)
            {
                for (int i : t.getPersonNumArray())
                    persons[i].scheduleWindow(t.getTourDepartPeriod(), t.getTourArrivePeriod());
                t.clearStopModelResults();
            }
        }

        for (int i = 1; i < persons.length; i++)
            persons[i].initializeForInmtfRestart();

    }

    public void initializeForAwfRestart()
    {

        awfRandomCount = 0;
        awlRandomCount = 0;
        awtodRandomCount = 0;
        stfRandomCount = 0;
        stlRandomCount = 0;

        initializeWindows();

        if (jointTours != null)
        {
            for (Tour t : jointTours)
            {
                for (int i : t.getPersonNumArray())
                    persons[i].scheduleWindow(t.getTourDepartPeriod(), t.getTourArrivePeriod());
                t.clearStopModelResults();
            }
        }

        for (int i = 1; i < persons.length; i++)
            persons[i].initializeForAwfRestart();

    }

    public void initializeForStfRestart()
    {

        stfRandomCount = 0;
        stlRandomCount = 0;

        for (int i = 1; i < persons.length; i++)
            persons[i].initializeForStfRestart();

    }

<<<<<<< HEAD
    public long getSeed() {
		return seed;
	}
	public void setSeed(long seed) {
		this.seed = seed;
	}
    public void logHouseholdObject(String titleString, Logger logger)
=======
    public float getAutoOwnershipLogsum() {
		return autoOwnershipLogsum;
	}

	public void setAutoOwnershipLogsum(float autoOwnershipLogsum) {
		this.autoOwnershipLogsum = autoOwnershipLogsum;
	}

	public float getTransponderLogsum() {
		return transponderLogsum;
	}

	public void setTransponderLogsum(float transponderLogsum) {
		this.transponderLogsum = transponderLogsum;
	}

	public float getCdapLogsum() {
		return cdapLogsum;
	}

	public void setCdapLogsum(float cdapLogsum) {
		this.cdapLogsum = cdapLogsum;
	}

	public float getJtfLogsum() {
		return jtfLogsum;
	}

	public void setJtfLogsum(float jtfLogsum) {
		this.jtfLogsum = jtfLogsum;
	}

	public void logHouseholdObject(String titleString, Logger logger)
>>>>>>> df657456
    {

        int totalChars = 72;
        String separater = "";
        for (int i = 0; i < totalChars; i++)
            separater += "H";

        logger.info(separater);
        logger.info(titleString);
        logger.info(separater);

        Household.logHelper(logger, "hhId: ", hhId, totalChars);
        Household.logHelper(logger, "debugChoiceModels: ", debugChoiceModels ? "True" : "False",
                totalChars);
        Household.logHelper(logger, "hhIncome: ", hhIncome, totalChars);
        Household.logHelper(logger, "hhIncomeInDollars: ", hhIncomeInDollars, totalChars);
        Household.logHelper(logger, "hhSize: ", hhSize, totalChars);
        Household.logHelper(logger, "hhType: ", hhType, totalChars);
        Household.logHelper(logger, "hhWorkers: ", hhWorkers, totalChars);
        Household.logHelper(logger, "homeTaz: ", homeTaz, totalChars);
        Household.logHelper(logger, "homeMgra: ", homeMgra, totalChars);
        Household.logHelper(logger, "homeWalkSubzone: ", homeWalkSubzone, totalChars);
        Household.logHelper(logger, "aoModelAutos: ", aoModelAutos, totalChars);
        Household.logHelper(logger, "cdapModelPattern: ", cdapModelPattern, totalChars);
        Household.logHelper(logger, "imtfModelPattern: ", imtfModelPattern, totalChars);
        Household.logHelper(logger, "outboundEscortChoice: ", outboundEscortChoice, totalChars);
        Household.logHelper(logger, "inboundEscortChoice: ", inboundEscortChoice, totalChars);
        Household.logHelper(logger, "jtfModelPattern: ", jtfModelPattern, totalChars);
        Household.logHelper(logger, "randomCount: ", randomCount, totalChars);
        if (uwslRandomCountList.size() > 0)
        {
            for (int i : uwslRandomCountList.keySet())
                Household.logHelper(logger, String.format("uwslRandomCount[%d]: ", i),
                        uwslRandomCountList.get(i), totalChars);
        } else
        {
            Household.logHelper(logger, "uwslRandomCount[0]: ", 0, totalChars);
        }
        Household.logHelper(logger, "aoRandomCount: ", aoRandomCount, totalChars);
        Household.logHelper(logger, "tpRandomCount: ", tpRandomCount, totalChars);
        Household.logHelper(logger, "fpRandomCount: ", fpRandomCount, totalChars);
        Household.logHelper(logger, "ieRandomCount: ", ieRandomCount, totalChars);
        Household.logHelper(logger, "cdapRandomCount: ", cdapRandomCount, totalChars);
        Household.logHelper(logger, "imtfRandomCount: ", imtfRandomCount, totalChars);
        Household.logHelper(logger, "imtodRandomCount: ", imtodRandomCount, totalChars);
        Household.logHelper(logger, "awfRandomCount: ", awfRandomCount, totalChars);
        Household.logHelper(logger, "awlRandomCount: ", awlRandomCount, totalChars);
        Household.logHelper(logger, "awtodRandomCount: ", awtodRandomCount, totalChars);
        Household.logHelper(logger, "jtfRandomCount: ", jtfRandomCount, totalChars);
        Household.logHelper(logger, "jtlRandomCount: ", jtlRandomCount, totalChars);
        Household.logHelper(logger, "jtodRandomCount: ", jtodRandomCount, totalChars);
        Household.logHelper(logger, "inmtfRandomCount: ", inmtfRandomCount, totalChars);
        Household.logHelper(logger, "inmtlRandomCount: ", inmtlRandomCount, totalChars);
        Household.logHelper(logger, "inmtodRandomCount: ", inmtodRandomCount, totalChars);
        Household.logHelper(logger, "stfRandomCount: ", stfRandomCount, totalChars);
        Household.logHelper(logger, "stlRandomCount: ", stlRandomCount, totalChars);
        Household.logHelper(logger, "maxAdultOverlaps: ", maxAdultOverlaps, totalChars);
        Household.logHelper(logger, "maxChildOverlaps: ", maxChildOverlaps, totalChars);
        Household.logHelper(logger, "maxMixedOverlaps: ", maxMixedOverlaps, totalChars);

        String tempString = String.format("Joint Tours[%s]:",
                jointTours == null ? "" : String.valueOf(jointTours.length));
        logger.info(tempString);

        logger.info(separater);
        logger.info("");
        logger.info("");

    }

    public void logPersonObject(String titleString, Logger logger, Person person)
    {

        int totalChars = 114;
        String separater = "";
        for (int i = 0; i < totalChars; i++)
            separater += "P";

        logger.info(separater);
        logger.info(titleString);
        logger.info(separater);

        person.logPersonObject(logger, totalChars);

        logger.info(separater);
        logger.info("");
        logger.info("");

    }

    public void logTourObject(String titleString, Logger logger, Person person, Tour tour)
    {

        int totalChars = 119;
        String separater = "";
        for (int i = 0; i < totalChars; i++)
            separater += "T";

        logger.info(separater);
        logger.info(titleString);
        logger.info(separater);

        person.logTourObject(logger, totalChars, tour);

        logger.info(separater);
        logger.info("");
        logger.info("");

    }

    public void logStopObject(String titleString, Logger logger, Stop stop,
            ModelStructure modelStructure)
    {

        int totalChars = 119;
        String separater = "";
        for (int i = 0; i < totalChars; i++)
            separater += "S";

        logger.info(separater);
        logger.info(titleString);
        logger.info(separater);

        stop.logStopObject(logger, totalChars);

        logger.info(separater);
        logger.info("");
        logger.info("");

    }

    public void logEntireHouseholdObject(String titleString, Logger logger)
    {

        int totalChars = 60;
        String separater = "";
        for (int i = 0; i < totalChars; i++)
            separater += "=";

        logger.info(separater);
        logger.info(titleString);
        logger.info(separater);

        separater = "";
        for (int i = 0; i < totalChars; i++)
            separater += "-";

        Household.logHelper(logger, "hhId: ", hhId, totalChars);
        Household.logHelper(logger, "debugChoiceModels: ", debugChoiceModels ? "True" : "False",
                totalChars);
        Household.logHelper(logger, "hhIncome: ", hhIncome, totalChars);
        Household.logHelper(logger, "hhIncomeInDollars: ", hhIncomeInDollars, totalChars);
        Household.logHelper(logger, "hhSize: ", hhSize, totalChars);
        Household.logHelper(logger, "hhType: ", hhType, totalChars);
        Household.logHelper(logger, "hhWorkers: ", hhWorkers, totalChars);
        Household.logHelper(logger, "homeTaz: ", homeTaz, totalChars);
        Household.logHelper(logger, "homeMgra: ", homeMgra, totalChars);
        Household.logHelper(logger, "homeWalkSubzone: ", homeWalkSubzone, totalChars);
        Household.logHelper(logger, "aoModelAutos: ", aoModelAutos, totalChars);
        Household.logHelper(logger, "cdapModelPattern: ", cdapModelPattern, totalChars);
        Household.logHelper(logger, "imtfModelPattern: ", imtfModelPattern, totalChars);
        Household.logHelper(logger, "outboundEscortChoice: ", outboundEscortChoice, totalChars);
        Household.logHelper(logger, "inboundEscortChoice: ", inboundEscortChoice, totalChars);
        Household.logHelper(logger, "jtfModelPattern: ", jtfModelPattern, totalChars);
        Household.logHelper(logger, "randomCount: ", randomCount, totalChars);
        if (uwslRandomCountList.size() > 0)
        {
            for (int i : uwslRandomCountList.keySet())
                Household.logHelper(logger, String.format("uwslRandomCount[%d]: ", i),
                        uwslRandomCountList.get(i), totalChars);
        } else
        {
            Household.logHelper(logger, "uwslRandomCount[0]: ", 0, totalChars);
        }
        Household.logHelper(logger, "aoRandomCount: ", aoRandomCount, totalChars);
        Household.logHelper(logger, "tpRandomCount: ", tpRandomCount, totalChars);
        Household.logHelper(logger, "fpRandomCount: ", fpRandomCount, totalChars);
        Household.logHelper(logger, "ieRandomCount: ", ieRandomCount, totalChars);
        Household.logHelper(logger, "cdapRandomCount: ", cdapRandomCount, totalChars);
        Household.logHelper(logger, "imtfRandomCount: ", imtfRandomCount, totalChars);
        Household.logHelper(logger, "imtodRandomCount: ", imtodRandomCount, totalChars);
        Household.logHelper(logger, "awfRandomCount: ", awfRandomCount, totalChars);
        Household.logHelper(logger, "awlRandomCount: ", awlRandomCount, totalChars);
        Household.logHelper(logger, "awtodRandomCount: ", awtodRandomCount, totalChars);
        Household.logHelper(logger, "jtfRandomCount: ", jtfRandomCount, totalChars);
        Household.logHelper(logger, "jtlRandomCount: ", jtlRandomCount, totalChars);
        Household.logHelper(logger, "jtodRandomCount: ", jtodRandomCount, totalChars);
        Household.logHelper(logger, "inmtfRandomCount: ", inmtfRandomCount, totalChars);
        Household.logHelper(logger, "inmtlRandomCount: ", inmtlRandomCount, totalChars);
        Household.logHelper(logger, "inmtodRandomCount: ", inmtodRandomCount, totalChars);
        Household.logHelper(logger, "stfRandomCount: ", stfRandomCount, totalChars);
        Household.logHelper(logger, "stlRandomCount: ", stlRandomCount, totalChars);
        Household.logHelper(logger, "maxAdultOverlaps: ", maxAdultOverlaps, totalChars);
        Household.logHelper(logger, "maxChildOverlaps: ", maxChildOverlaps, totalChars);
        Household.logHelper(logger, "maxMixedOverlaps: ", maxMixedOverlaps, totalChars);

        if (jointTours != null)
        {
            logger.info("Joint Tours:");
            if (jointTours.length > 0)
            {
                for (int i = 0; i < jointTours.length; i++)
                    jointTours[i].logEntireTourObject(logger);
            } else logger.info("     No joint tours");
        } else logger.info("     No joint tours");

        logger.info("Person Objects:");
        for (int i = 1; i < persons.length; i++)
            persons[i].logEntirePersonObject(logger);

        logger.info(separater);
        logger.info("");
        logger.info("");

    }

    public static void logHelper(Logger logger, String label, int value, int totalChars)
    {
        int labelChars = label.length() + 2;
        int remainingChars = totalChars - labelChars - 4;
        String formatString = String.format("     %%%ds %%%dd", label.length(), remainingChars);
        String logString = String.format(formatString, label, value);
        logger.info(logString);
    }

    public static void logHelper(Logger logger, String label, String value, int totalChars)
    {
        int labelChars = label.length() + 2;
        int remainingChars = totalChars - labelChars - 4;
        String formatString = String.format("     %%%ds %%%ds", label.length(), remainingChars);
        String logString = String.format(formatString, label, value);
        logger.info(logString);
    }

    public enum HouseholdType
    {
        nul, FAMILY_MARRIED, FAMILY_MALE_NO_WIFE, FAMILY_FEMALE_NO_HUSBAND, NON_FAMILY_MALE_ALONE, NON_FAMILY_MALE_NOT_ALONE, NON_FAMILY_FEMALE_ALONE, NON_FAMILY_FEMALE_NOT_ALONE
    }

    /**
     * Iterate through persons in household grab all adults and add them to an ArrayList of adults. Return the list.
     * 
     * @return An ArrayList of adult household members.
     */
	public List<Person> getAdultPersons() {
		
		List<Person> adultList = new ArrayList<Person>();
		
		for(int i = 1; i < persons.length; ++i){
			Person p = persons[i];
			if((p.getPersonIsFullTimeWorker()==1)||(p.getPersonIsPartTimeWorker()==1)||(p.getPersonIsNonWorkingAdultUnder65()==1)
					||(p.getPersonIsUniversityStudent()==1)||(p.getPersonIsNonWorkingAdultOver65()==1))
				adultList.add(p);
			
		}
		return adultList;
	}
    /**
     * Iterate through persons in household grab all adults and add them to an ArrayList of adults. Return the list.
     * 
     * @return An ArrayList of adult household members.
     */
	public List<Person> getActiveAdultPersons() {
		
		List<Person> adultList = new ArrayList<Person>();
		
		for(int i = 1; i < persons.length; ++i){
			Person p = persons[i];
			if(p.isActiveAdult())
				adultList.add(p);
			
		}
		return adultList;
	}

	/**
	 * Count and return the number of active adults in the household.
	 * 
	 * @return The number of active adults.
	 */
	public int getNumberActiveAdults(){
		
		int numberActiveAdults=0;
		for(int i = 1; i < persons.length; ++i){
			if(persons[i].isActiveAdult())
				++numberActiveAdults;
			
		}
		return numberActiveAdults;
	}
	
	
    /**
     * Iterate through persons in household grab all children and add them to an ArrayList of children. Return the list.
     * 
     * @return An ArrayList of adult household members.
     */
	public List<Person> getChildPersons() {
		
		List<Person> childList = new ArrayList<Person>();
		
		for(int i = 1; i < persons.length; ++i){
			Person p = persons[i];
			if((p.getPersonIsPreschoolChild()==1)||(p.getPersonIsStudentNonDriving()==1)||(p.getPersonIsStudentDriving()==1))
				childList.add(p);
			
		}
		return childList;
	}
 }<|MERGE_RESOLUTION|>--- conflicted
+++ resolved
@@ -1463,16 +1463,14 @@
 
     }
 
-<<<<<<< HEAD
-    public long getSeed() {
+  public long getSeed() {
 		return seed;
 	}
 	public void setSeed(long seed) {
 		this.seed = seed;
 	}
-    public void logHouseholdObject(String titleString, Logger logger)
-=======
-    public float getAutoOwnershipLogsum() {
+ 
+  public float getAutoOwnershipLogsum() {
 		return autoOwnershipLogsum;
 	}
 
@@ -1505,8 +1503,7 @@
 	}
 
 	public void logHouseholdObject(String titleString, Logger logger)
->>>>>>> df657456
-    {
+  {
 
         int totalChars = 72;
         String separater = "";
